--- conflicted
+++ resolved
@@ -44,9 +44,7 @@
 
 class AnalysisResponse(BaseModel):
     data: Optional[Any]
-<<<<<<< HEAD
-=======
-    sucess: bool = True
+    success: bool = True
     error: Optional[str] = None
     
 class DeadClassRequest(BaseModel):
@@ -76,6 +74,35 @@
 
 class VariableConflictResponse(BaseModel):
     conflicts_report: List[VariableConflictAnalysis]
->>>>>>> 1659b157
+    success: bool = True
+    error: Optional[str] = None
+    
+class DeadClassRequest(BaseModel):
+    code: str
+    class_name: str
+    
+class ClassDetails(BaseModel):
+    methods: List[str]
+    variables: List[str]
+    
+class DeadClassResponse(BaseModel):
+    class_details: Optional[ClassDetails] = []
+    success: bool = True
+    error: Optional[str] = None
+    
+class VariableConflictAnalysis(BaseModel):
+    variable: str
+    assignments: List[Tuple[str, int]] 
+    local_assignments: List[Tuple[str, int]]  
+    usages: List[Tuple[str, int]] 
+    conflicts: List[str] 
+    warnings: List[str] 
+
+class VariableConflictRequest(BaseModel):
+    code: str 
+    global_variables: List[str] 
+
+class VariableConflictResponse(BaseModel):
+    conflicts_report: List[VariableConflictAnalysis]
     success: bool = True
     error: Optional[str] = None