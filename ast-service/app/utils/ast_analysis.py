--- conflicted
+++ resolved
@@ -1,14 +1,7 @@
 import json
-<<<<<<< HEAD
-from app.utils.visitors import (
-    FunctionVisitor,
-    GlobalVisitor
-)
-from collections import defaultdict
-=======
 from app.utils.visitors.function_visitor import FunctionVisitor
 from app.utils.visitors.global_visitor import GlobalVisitor
->>>>>>> 1659b157
+from collections import defaultdict
 
 # extract magic numbers from the ast 
 def get_magic_numbers(parsed_ast: str):
