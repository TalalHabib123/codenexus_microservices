--- conflicted
+++ resolved
@@ -58,8 +58,7 @@
     refactored_code: str
     dependencies: Optional[List[Dependency]] = None
     success: bool = True
-<<<<<<< HEAD
-    error: Optional[str] = None
+    error: Optional[str] = None 
     
 class PartialMappingRequest(BaseModel):
     orginal_code: str
@@ -73,8 +72,4 @@
 class MappingResponse(BaseModel):
     refactored_code: str
     success: bool = True
-    error: Optional[str] = None
-=======
-    error: Optional[str] = None 
-    
->>>>>>> 528fe655
+    error: Optional[str] = None