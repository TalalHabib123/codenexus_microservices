--- conflicted
+++ resolved
@@ -5,11 +5,7 @@
     update: async (req, res) => {
         try {
             const { title, fileData } = req.body;
-<<<<<<< HEAD
-=======
-            console.log('Received file data update request:', title);
-            
->>>>>>> 56ba6958
+            
             if (!title) {
                 return res.status(400).json({
                     success: false,
@@ -23,24 +19,10 @@
                     error: 'Invalid fileData format'
                 });
             }
-
-            // Find project by title
-            const project = await Project.findOne({ title: title });
-            if (!project) {
-                return res.status(404).json({
-                    success: false,
-                    error: `Project with title '${title}' not found`
-                });
-            }
-<<<<<<< HEAD
             const project = await Project.findOne({title: title})
-    
-=======
->>>>>>> 56ba6958
-
-            console.log('Found project:', project._id, 'for fileData:', Object.keys(fileData));
-
             // Update file data using the model
+            console.log(project, fileData );
+
             const document = await ProjectFileData.updateFileData(project._id, fileData);
                
             // Extract file names from fileData object
